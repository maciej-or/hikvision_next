--- conflicted
+++ resolved
@@ -158,7 +158,6 @@
 
     def __init__(self, host: str, username: str, password: str) -> None:
         self.isapi = AsyncClient(host, username, password, timeout=20)
-<<<<<<< HEAD
         self.host = host
         self.device_info = None
         self.cameras: list[IPCamera | AnalogCamera] = []
@@ -241,75 +240,6 @@
                         supported_events, 1, DEVICE_TYPE_IP_CAMERA
                     ),
                 )
-=======
-        self.holidays_support = False
-        self.alarm_server_support = False
-        self.events_info: list[EventInfo] = []
-        self.streams_info: list[StreamInfo] = []
-        self.hw_info = {}
-        self.serial_no = ""
-        self.is_nvr = False
-        self.device_name = ""
-        address = urlparse(host)
-        self.ip = address.hostname
-
-    async def get_hardware_info(self) -> dict[str, str]:
-        """Get hardware info"""
-
-        self.hw_info = await self.isapi.System.deviceInfo(method=GET)
-        _LOGGER.debug("%s/ISAPI/System/deviceInfo %s", self.isapi.host, self.hw_info)
-        self.serial_no = self.hw_info["DeviceInfo"]["serialNumber"]
-        self.is_nvr = self.hw_info["DeviceInfo"]["deviceType"] in DEVICE_TYPE_NVR
-        self.device_name = self.hw_info["DeviceInfo"]["deviceName"]
-        return self.hw_info
-
-    @property
-    def device_info(self) -> DeviceInfo:
-        """Return device registry information."""
-
-        info = self.hw_info["DeviceInfo"]
-        return DeviceInfo(
-            manufacturer="Hikvision",
-            identifiers={(DOMAIN, self.serial_no)},
-            connections={(dr.CONNECTION_NETWORK_MAC, info["macAddress"])},
-            model=info["model"],
-            name=self.device_name,
-            sw_version=info["firmwareVersion"],
-        )
-
-    def get_video_input_channel_device_info(self, channel: Node) -> DeviceInfo | None:
-        """Return device registry information for POC camera"""
-        serial_number = f"{self.serial_no}-VI{channel['inputPort']}"
-        if not serial_number:
-            serial_number = channel.get("devIndex")
-        # serial_number is None for offline device
-        if serial_number:
-            return DeviceInfo(
-                manufacturer="Hikvision",  # may be not accurate, no manufacturer info provided
-                identifiers={(DOMAIN, serial_number)},
-                model=f"Video Camera",
-                name=channel["name"],
-                via_device=(DOMAIN, self.serial_no),
-            )
-        _LOGGER.warning("No device identifier provided: %s", channel["name"])
-
-    def get_nvr_channel_device_info(self, channel: Node) -> DeviceInfo | None:
-        """Return device registry information for IP camera from NVR's subnet."""
-
-        channel_descriptor = channel["sourceInputPortDescriptor"]
-        serial_number = channel_descriptor.get("serialNumber")
-        if not serial_number:
-            serial_number = channel.get("devIndex")
-        # serial_number is None for offline device
-        if serial_number:
-            return DeviceInfo(
-                manufacturer="Hikvision",  # may be not accurate, no manufacturer info provided
-                identifiers={(DOMAIN, serial_number)},
-                model=channel_descriptor.get("model", "?"),
-                name=channel["name"],
-                sw_version=channel_descriptor.get("firmwareVersion", "?"),
-                via_device=(DOMAIN, self.serial_no),
->>>>>>> 2f6b541f
             )
         else:
             # Get analog and digital cameras attached to NVR
@@ -323,7 +253,6 @@
                 if not isinstance(digital_cameras, list):
                     digital_cameras = [digital_cameras]
 
-<<<<<<< HEAD
                 _LOGGER.debug(
                     "%s/ISAPI/ContentMgmt/InputProxy/channels %s",
                     self.isapi.host,
@@ -358,27 +287,6 @@
                             supported_events=await self.get_camera_event_capabilities(
                                 supported_events, camera_id, DEVICE_TYPE_IP_CAMERA
                             ),
-=======
-        streams = []
-        channels = stream_list["StreamingChannelList"]["StreamingChannel"]
-        for channel in channels:
-            for stream_type in (1, 2):
-                stream_id = get_stream_id(channel_id, stream_type)
-                stream_name = device_info["name"]
-                if stream_type > 1:
-                    stream_name += f" {STREAM_TYPE[stream_type]}"
-                if channel["id"] == str(stream_id):
-                    audio_node = channel.get("Audio")
-                    streams.append(
-                        StreamInfo(
-                            id=stream_id,
-                            name=stream_name,
-                            channel_id=channel_id,
-                            device_info=device_info,
-                            width=int(channel["Video"]["videoResolutionWidth"]),
-                            height=int(channel["Video"]["videoResolutionHeight"]),
-                            audio=str_to_bool(audio_node.get("enabled")) if audio_node else False,
->>>>>>> 2f6b541f
                         )
                     )
 
@@ -390,7 +298,6 @@
                     .get("VideoInputChannel", [])
                 )
 
-<<<<<<< HEAD
                 if not isinstance(analog_cameras, list):
                     analog_cameras = [analog_cameras]
 
@@ -415,66 +322,6 @@
                             ),
                         )
                     )
-=======
-        events = []
-        streams = []
-        stream_list = await self.isapi.Streaming.channels(method=GET)
-        _LOGGER.debug("%s/ISAPI/Streaming/channels %s", self.isapi.host, stream_list)
-
-        try:
-            # Add IP cameras
-            channels = await self.isapi.ContentMgmt.InputProxy.channels(method=GET)
-            _LOGGER.debug(
-                "%s/ISAPI/ContentMgmt/InputProxy/channels %s", self.isapi.host, channels
-            )
-            channel_list = channels["InputProxyChannelList"]["InputProxyChannel"]
-            if not isinstance(channel_list, list):
-                channel_list = [channel_list]
-        except (KeyError, HTTPStatusError):
-            channel_list = []
-
-        for channel in channel_list:
-            channel_info = self.get_nvr_channel_device_info(channel)
-            if channel_info:
-                events += await self._get_channel_events(channel_info, channel["id"])
-                streams += self.get_channel_streams(
-                    channel_info, channel["id"], stream_list
-                )
-
-        try:
-            # Add analog video channels
-            video_inputs = await self.isapi.System.Video.inputs.channels(method=GET)
-            _LOGGER.debug(
-                "%s/ISAPI/System/Video/inputs %s", self.isapi.host, video_inputs
-            )
-            video_input_list = video_inputs["VideoInputChannelList"][
-                "VideoInputChannel"
-            ]
-            if not isinstance(video_input_list, list):
-                video_input_list = [video_input_list]
-        except (KeyError, HTTPStatusError):
-            video_input_list = []
-
-        for video_input in video_input_list:
-            if str_to_bool(video_input["videoInputEnabled"]):
-                video_input_info = self.get_video_input_channel_device_info(video_input)
-                if video_input_info:
-                    events += await self._get_channel_events(
-                        video_input_info, video_input["id"]
-                    )
-                    streams += self.get_channel_streams(
-                        video_input_info, video_input["id"], stream_list
-                    )
-
-        self.events_info = events
-        self.streams_info = streams
-
-        try:
-            await self.get_holiday_enabled_state()
-            self.holidays_support = True
-        except HTTPError as ex:
-            _LOGGER.debug("%s/ISAPI/System/Holidays %s", self.isapi.host, ex)
->>>>>>> 2f6b541f
 
         _LOGGER.debug(self.cameras)
 
@@ -827,11 +674,7 @@
         full_url = f"{self.isapi.host}/{self.isapi.isapi_prefix}/{url}"
         try:
             return await self.isapi.common_request(
-<<<<<<< HEAD
                 method, full_url, present, self.isapi.timeout, **data
-=======
-                method, full_url, "dict", self.isapi.timeout, **data
->>>>>>> 2f6b541f
             )
         except HTTPStatusError as ex:
             raise HomeAssistantError(
