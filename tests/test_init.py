--- conflicted
+++ resolved
@@ -7,8 +7,8 @@
 from custom_components.hikvision_next.hikvision_device import HikvisionDevice
 from pytest_homeassistant_custom_component.common import MockConfigEntry
 from homeassistant.config_entries import ConfigEntryState
-<<<<<<< HEAD
-from tests.conftest import TEST_CONFIG, TEST_CONFIG_WITH_ALARM_SERVER
+
+from tests.conftest import TEST_CONFIG, TEST_CONFIG_WITH_ALARM_SERVER, TEST_CONFIG_OUTSIDE_NETWORK
 
 
 @pytest.mark.parametrize("init_integration",
@@ -19,34 +19,15 @@
     "DS-2CD2443G0-IW",
     "DS-2CD2532F-IWS",
     "DS-2TD1228-2-QA",
+    "DS-2CD2346G2-ISU",
+    "DS-2CD2T46G2-ISU",
+    "DS-2CD2T8",  
     "DS-7616NI-K2",
     "DS-7616NI-Q2",
     "DS-7732NI-M4",
     "iDS-7204HUHI-M1"
 ], indirect=True)
-=======
-from tests.conftest import TEST_CONFIG, TEST_CONFIG_WITH_ALARM_SERVER, TEST_CONFIG_OUTSIDE_NETWORK
 
-
-@pytest.mark.parametrize(
-    "init_integration",
-    [
-        "DS-7608NXI-I2",
-        "DS-2CD2386G2-IU",
-        "DS-2CD2146G2-ISU",
-        "DS-2CD2443G0-IW",
-        "DS-2CD2532F-IWS",
-        "DS-2CD2346G2-ISU",
-        "DS-2CD2T46G2-ISU",
-        "DS-2CD2T86G2-ISU",
-        "DS-7616NI-K2",
-        "DS-7616NI-Q2",
-        "DS-7732NI-M4",
-        "iDS-7204HUHI-M1",
-    ],
-    indirect=True,
-)
->>>>>>> 366d1145
 async def test_basic_init(hass: HomeAssistant, init_integration: MockConfigEntry) -> None:
     """Test a successful setup entry."""
 
